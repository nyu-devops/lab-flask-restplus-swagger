--- conflicted
+++ resolved
@@ -21,15 +21,8 @@
 		"LittleFoxTeam.vscode-python-test-adapter",
 		"njpwerner.autodocstring",
 		"redhat.vscode-yaml",
-<<<<<<< HEAD
-		"streetsidesoftware.code-spell-checker",
-		"wholroyd.jinja",
-		"bbenoist.vagrant"
-	]
-=======
 		"bbenoist.vagrant"
 	],
 	"forwardPorts": [8080],
 	"postCreateCommand": "sudo pip install -r requirements.txt"
->>>>>>> 8082e108
 }