// spell: disable
{
	"name": "Python & CouchDB",
	"dockerComposeFile": "docker-compose.yml",
	"service": "app",
	"workspaceFolder": "/app",
	"remoteUser": "devops",
	"extensions": [
		"VisualStudioExptTeam.vscodeintellicode",
		"ms-python.python",
		"ms-python.vscode-pylance",
		"alexkrechik.cucumberautocomplete",
		"cstrap.flask-snippets",
		"yzhang.markdown-all-in-one",
		"bierner.github-markdown-preview",
		"hnw.vscode-auto-open-markdown-preview",
		"DavidAnson.vscode-markdownlint",
		"donjayamanne.githistory",
		"GitHub.vscode-pull-request-github",
		"hbenl.vscode-test-explorer",
		"LittleFoxTeam.vscode-python-test-adapter",
		"njpwerner.autodocstring",
		"redhat.vscode-yaml",
<<<<<<< HEAD
		"bbenoist.vagrant"
	],
	"forwardPorts": [8080],
	"postCreateCommand": "sudo pip install -r requirements.txt"
=======
		"streetsidesoftware.code-spell-checker",
		"wholroyd.jinja",
		"bbenoist.vagrant"
	]
>>>>>>> aa5cb609
}<|MERGE_RESOLUTION|>--- conflicted
+++ resolved
@@ -21,15 +21,8 @@
 		"LittleFoxTeam.vscode-python-test-adapter",
 		"njpwerner.autodocstring",
 		"redhat.vscode-yaml",
-<<<<<<< HEAD
 		"bbenoist.vagrant"
 	],
 	"forwardPorts": [8080],
 	"postCreateCommand": "sudo pip install -r requirements.txt"
-=======
-		"streetsidesoftware.code-spell-checker",
-		"wholroyd.jinja",
-		"bbenoist.vagrant"
-	]
->>>>>>> aa5cb609
 }