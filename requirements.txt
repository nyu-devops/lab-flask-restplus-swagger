--- conflicted
+++ resolved
@@ -1,30 +1,18 @@
 # Werkzeug keeps breaking Flask!
-<<<<<<< HEAD
 Werkzeug==2.1.2
 
 # Runtime dependencies
 Flask==2.1.2
-=======
-Werkzeug==2.0.3
-
-# Dependencies
-Flask==2.1.1
->>>>>>> aa5cb609
 Flask-RESTX==0.5.1
 cloudant==2.15.0
 retry==0.9.2
 python-dotenv==0.20.0
 
-<<<<<<< HEAD
 # Runtime tools
-=======
-# runtime
->>>>>>> aa5cb609
 gunicorn==20.1.0
 honcho==1.1.0
 
 # Code quality
-<<<<<<< HEAD
 pylint==2.14.0
 flake8==4.0.1
 black==22.3.0
@@ -37,18 +25,4 @@
 codecov==2.1.12
 
 # Utilities
-httpie==3.2.1
-=======
-pylint==2.13.4
-flake8==4.0.1
-
-# Testing
-factory-boy==3.2.1
-nose==1.3.7
-pinocchio==0.4.3
-httpie==3.1.0
-
-# Code coverage
-coverage==6.0.2
-codecov==2.1.12
->>>>>>> aa5cb609
+httpie==3.2.1